--- conflicted
+++ resolved
@@ -391,9 +391,5 @@
 
 In this tutorial, we saw how to use Pulumi programs to create and launch a Managed Kubernetes cluster on GCP GKE.
 
-<<<<<<< HEAD
-For a follow-up example on how to use Pulumi programs to create a Kubernetes apps on your new cluster, see the [Kubernetes Tutorial: Getting Started With Pulumi](../kubernetes/tutorial-configmap-rollout.html).
-=======
 For a follow-up example on how to use Pulumi programs to create a Kubernetes apps on your new cluster, see
-[Kubernetes Tutorial: Deploying the WordPress Helm Chart](../kubernetes/tutorial-wordpress-chart.html).
->>>>>>> be95a325
+[Kubernetes Tutorial: Deploying the WordPress Helm Chart](../kubernetes/tutorial-wordpress-chart.html).