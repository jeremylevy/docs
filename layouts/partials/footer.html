<nav class="footer bg-purple-700 py-8 px-4">
    <div class="container mx-auto">
        <footer>
            <div class="md:flex items-top justify-between flex-wrap">

                <div class="mb-6 md:w-4/12">
                    <a data-track="footer-pulumi-logo" class="block mt-2" href="/">
                        <img class="h-10 opacity-50" src="/images/logo/logo-white.svg" alt="Pulumi logo">
                    </a>
                    <a data-track="footer-team-email" class="inline-block my-4 opacity-50 text-white text-lg" href="mailto:team@pulumi.com">team@pulumi.com</a>
                    <ul class="flex inline-items text-blue-300 text-2xl">
                        <li class="mr-4"><a data-track="footer-twitter" class="hover:text-blue-200" href="https://twitter.com/pulumicorp" target="_blank"><i class="fab fa-twitter"></i></a></li>
                        <li class="mr-4"><a data-track="footer-linkedin" class="hover:text-blue-200" href="https://www.linkedin.com/company/pulumi/" target="_blank"><i class="fab fa-linkedin"></i></a></li>
                        <li class="mr-4"><a data-track="footer-github" class="hover:text-blue-200" href="https://github.com/pulumi/" target="_blank"><i class="fab fa-github"></i></a></li>
                        <li class="mr-4"><a data-track="footer-youtube" class="hover:text-blue-200" href="https://www.youtube.com/channel/UC2Dhyn4Ev52YSbcpfnfP0Mw" target="_blank"><i class="fab fa-youtube"></i></a></li>
                        <li><a data-track="footer-slack" class="hover:text-blue-200" href="https://slack.pulumi.com/" target="_blank"><i class="fab fa-slack-hash"></i></a></li>
                    </ul>
                </div>

                <div class="flex flex-wrap items-top md:w-8/12">
                    <ul class="my-4 text-white w-1/2 md:w-3/12">
                        <li class="mb-4"><a data-track="footer-get-started" href="{{ relref . "/docs/get-started" }}">Get Started</a></li>
                        <li class="mb-4"><a data-track="footer-install" href="{{ relref . "/docs/get-started/install" }}">Install</a></li>
                        <li class="mb-4"><a data-track="footer-documentation" href="{{ relref . "/docs/reference" }}">Documentation</a></li>
                        <li class="mb-4"><a data-track="footer-apis" href="{{ relref . "/docs/reference/pkg" }}">APIs</a></li>
                    </ul>
                    <ul class="my-4 text-white w-1/2 md:w-3/12">
                        <li class="mb-4"><a data-track="footer-aws" href="{{ relref . "/partner/aws" }}">AWS</a></li>
                        <li class="mb-4"><a data-track="footer-azure" href="{{ relref . "/partner/azure" }}">Azure</a></li>
                        <li class="mb-4"><a data-track="footer-gcp" href="{{ relref . "/partner/gcp" }}">Google Cloud</a></li>
                        <li class="mb-4"><a href="{{ relref . "/topics/containers" }}">Containers</a></li>
                        <li class="mb-4"><a href="{{ relref . "/topics/serverless" }}">Serverless</a></li>
                        <li class="mb-4"><a href="{{ relref . "/topics/kubernetes" }}">Kubernetes</a></li>
                    </ul>
                    <ul class="my-4 text-white w-1/2 md:w-3/12">
                        <li class="mb-4"><a data-track="footer-events" href="{{ relref . "/events" }}">Upcoming Events</a></li>
                        <li class="mb-4"><a data-track="footer-events" href="{{ relref . "/case-studies" }}">Case Studies</a></li>
                        <li class="mb-4"><a data-track="footer-events" href="{{ relref . "/awards" }}">Awards &amp; Recognitions</a></li>
                        <li class="mb-4"><a data-track="footer-brand" href="{{ relref . "/brand" }}">Brand Resources</a></li>
                        <li class="mb-4"><a data-track="footer-security" href="{{ relref . "/security" }}">Security</a></li>
                    </ul>
                    <ul class="my-4 text-white w-1/2 md:w-3/12">
                        <li class="mb-4"><a data-track="footer-about-us" href="{{ relref . "/about" }}">About Us</a></li>
<<<<<<< HEAD
                        <li class="mb-4"><a data-track="footer-contact-us" href="{{ relref . "/contact" }}">Contact Us</a></li>
                        <li class="mb-4"><a data-track="footer-support" href="https://support.pulumi.com/">Support</a></li>
=======
                        <li class="mb-4"><a data-track="footer-contact-us" href="{{ relref . "/contact.md" }}">Contact Us</a></li>
                        <li class="mb-4"><a data-track="footer-support" href="{{ relref . "/support" }}">Support</a></li>
>>>>>>> c44c181f
                        <li class="mb-4"><a data-track="footer-careers" href="{{ relref . "/careers" }}">Careers</a></li>
                    </ul>
                </div>
            </div>

            <div class="text-white opacity-75 text-sm lg:flex items-center border-t border-purple-500 mt-4 pt-4">
                {{/* Note: The "2006" is just how dates are formatted; it will be replaced with the current year. */}}
                <p class="md:w-4/12">&copy; {{ now.Format "2006" }} Pulumi. All rights reserved.</p>

                <ul class="md:w-8/12">
                    {{ range .Site.Menus.legal }}
                        <li class="inline mr-2 lg:mr-4"><a data-track="footer-legal-{{ .Title | urlize }}" href="{{ .URL }}">{{ .Title }}</a></li>
                    {{ end }}
                </ul>
            </div>
        </footer>
    </div>
</nav><|MERGE_RESOLUTION|>--- conflicted
+++ resolved
@@ -41,13 +41,8 @@
                     </ul>
                     <ul class="my-4 text-white w-1/2 md:w-3/12">
                         <li class="mb-4"><a data-track="footer-about-us" href="{{ relref . "/about" }}">About Us</a></li>
-<<<<<<< HEAD
-                        <li class="mb-4"><a data-track="footer-contact-us" href="{{ relref . "/contact" }}">Contact Us</a></li>
+                        <li class="mb-4"><a data-track="footer-contact-us" href="{{ relref . "/contact.md" }}">Contact Us</a></li>
                         <li class="mb-4"><a data-track="footer-support" href="https://support.pulumi.com/">Support</a></li>
-=======
-                        <li class="mb-4"><a data-track="footer-contact-us" href="{{ relref . "/contact.md" }}">Contact Us</a></li>
-                        <li class="mb-4"><a data-track="footer-support" href="{{ relref . "/support" }}">Support</a></li>
->>>>>>> c44c181f
                         <li class="mb-4"><a data-track="footer-careers" href="{{ relref . "/careers" }}">Careers</a></li>
                     </ul>
                 </div>
