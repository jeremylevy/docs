---
title: "Unit Testing Assets"
date: 2020-06-11
draft: false
<<<<<<< HEAD
meta_desc: "Learn how unit testing your infrastructure assets can ensure help correctness of your deployments."
meta_image: asset_testing.png
=======
meta_desc: "Learn how unit testing your infrastructure assets can help ensure correctness of your deployments."
meta_image: meta.png
>>>>>>> 78c71b1e
authors:
    - lee-zen
tags:
    - Testing
    - Infrastructure
---

When deploying infrastructure, we want to ensure that what we're deploying matches our expectations.
One way to do so is via [unit testing]({{< relref "/docs/guides/testing/unit" >}}).
We've talked about this concept in previous posts, such as [in this overview]({{< relref "/blog/unit-test-infrastructure" >}})
and [this post on deployments with .NET]({{< relref "/blog/unit-testing-cloud-deployments-with-dotnet" >}}).

Often, when we're creating cloud resources, we want to ensure that a resource's underlying assets match certain properties.
For example, the entrypoint or handler for a cloud function should be an executable function.
Similarly, objects we'll serve as static assets on a website should not exceed a certain size.
We can use Pulumi's unit testing framework along with language-specific constructs such as introspection or filesystem calls
to ensure this type of correctness. We'll walk through some examples to show just how easy it is to do so.

<!--more-->

The examples below are in Python, but you can easily achieve the same types of tests using introspection/reflection in Node, .NET, and Go.

## Check that Functions are Executable

When creating a Lambda function, we're expected to pass in a function handler that gets called upon invocation.
Typically, the value is something like `mod.handler`, where `mod` is the module name and `handler` is a function.
A basic check would be to make sure that the module exists and that the function is callable.

We can easily construct this unit test like so:

**test_infra.py**:

```python
import unittest
import pulumi

class MyMocks(pulumi.runtime.Mocks):
    def new_resource(self, type_, name, inputs, provider, id_):
        return [name + '_id', inputs]
    def call(self, token, args, provider):
        return {}

pulumi.runtime.set_mocks(MyMocks())

import infra

class TestInfrastructure(unittest.TestCase):

    # Test that the function entrypoint is actually an executable function.
    @pulumi.runtime.test
    def test_function_handler_callable(self):
        def check_entrypoint(handler):
            import importlib
            from types import ModuleType
            from inspect import signature, Parameter

            # The handler should be of the form <module_name>.<function>
            module_name, function_handler = handler.split('.', 1)

            # Check that we can load the module.
            module = importlib.import_module(module_name)
            self.assertIsInstance(module, ModuleType)

            # Check that the function handler is actually callable.
            fn = getattr(module, function_handler)
            self.assertTrue(callable(fn))

            # Check that it has two parameters: event and context
            sig = signature(fn)
            self.assertListEqual(['event', 'context'], list(sig.parameters.keys()))

        return infra.lambda_function.handler.apply(check_entrypoint)
```

Here, we use Python's introspection capabilities to import a module based on a string that we obtain from the Lambda function definition.
Similarly, after we import the module, we can verify that the function is callable and has the appropriate arguments for a Lambda function.
At this point, we've confirmed that we've correctly "wired in" a function handler.
Separately, we would expect another set of unit tests that verifies the correctness of the handler itself.

Here's the corresponding infrastructure code to make the test pass,
assuming there's also a file called `lambda_function.py`, which contains a function `handler(event, context)`.

**infra.py**:

```python
import pulumi
import pulumi_aws as aws

lambda_role = aws.iam.Role('example-role', assume_role_policy=f"""{{
    "Version":"2012-10-17",
    "Statement":[{{
        "Effect": "Allow",
        "Principal":{{
                        "Service": "lambda.amazonaws.com"
                    }},
        "Action": "sts:AssumeRole"
    }}]
}}
""")

attach_lambda_role_execution = aws.iam.RolePolicyAttachment('example-attach-execute',
    policy_arn='arn:aws:iam::aws:policy/service-role/AWSLambdaBasicExecutionRole',
    role=lambda_role.name)

module_name = 'lambda_function'
module_file = f'{module_name}.py'
lambda_function = aws.lambda_.Function('example-function',
    handler=f'{module_name}.handler',
    role=lambda_role.arn,
    runtime='python3.7',
    code=pulumi.AssetArchive({
        module_file: pulumi.FileAsset(module_file)
    })
)
```

If `lambda_function.py` doesn't exist or there's no function `handler` within that module, the test will fail.

## File Assets

Another example of checking for underlying asset correctness is when providing files to a resource.
For example, we might want to check that the content type we provide to an object matches that of the resource:

**test_infra.py**:

```python
# Test that the bucket object matches the correct mimetype
@pulumi.runtime.test
def test_bucket_object_content_type(self):
    def check_filetype(args):
        source, mimetype = args
        import filetype
        kind = filetype.guess(source.path)
        self.assertEqual(kind.mime, mimetype)

    return pulumi.Output.all(infra.bucket_obj.source, infra.bucket_obj.content_type).apply(check_filetype)
```

Here, we use the `filetype` module to guess at the type based on reading the file itself.
We then check that the mime type specified on the bucket object matches.

For example, if the file represented by `image.png` isn't a PNG, this test would fail:

**infra.py**:

```python
bucket = aws.s3.Bucket('my-bucket')

bucket_obj = aws.s3.BucketObject('my-bucket-obj',
    bucket=bucket,
    content_type='image/png',
    source=pulumi.FileAsset('image.png'))
```

## Secrets

When working with secrets, we want to ensure that provided values are secret and that corresponding outputs are secret.
This helps ensure that our state never contains secrets as plaintext values. We can write a simple test
to check this:

**test_infra.py**:

```python
# Test that the secret input is marked as secret
@pulumi.runtime.test
def test_secret_input_and_output(self):
    self.assertTrue(infra.secret_password_v1.secret_string.is_secret().result())
```

If we try to write something like the following in our code, it'll fail this test:

**infra.py**:

```python
secret_password = aws.secretsmanager.Secret('example-secret')
secret_password_v1 = aws.secretsmanager.SecretVersion('example-secret-version',
    secret_id=secret_password,
    secret_string='example-string')
```

If we change `secret_string='example-string'` to `secret_string=pulumi.Output.secret('example-string')`
our test will pass.

## Conclusion

There are many other examples of resources where it's useful to check the underlying properties of the input assets.
For example, checking the validity of certificates, keys, files, and container images are all assets
that benefit from making sure we're wiring in resources correctly to our cloud infrastructure.
We hope you take this opportunity to use Pulumi's unit testing framework to check your infrastructure's underlying assets for correctness.
Please visit the [unit testing guide]({{< relref "/docs/guides/testing/unit" >}}) to learn more.<|MERGE_RESOLUTION|>--- conflicted
+++ resolved
@@ -2,13 +2,8 @@
 title: "Unit Testing Assets"
 date: 2020-06-11
 draft: false
-<<<<<<< HEAD
-meta_desc: "Learn how unit testing your infrastructure assets can ensure help correctness of your deployments."
-meta_image: asset_testing.png
-=======
 meta_desc: "Learn how unit testing your infrastructure assets can help ensure correctness of your deployments."
 meta_image: meta.png
->>>>>>> 78c71b1e
 authors:
     - lee-zen
 tags:
