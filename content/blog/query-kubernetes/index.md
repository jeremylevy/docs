--- conflicted
+++ resolved
@@ -1,11 +1,6 @@
 ---
-<<<<<<< HEAD
 title: Introducing Pulumi Query for Kubernetes
-authors: ["joe-duffy"]
-=======
-title: Introducing Pulumi Query
 authors: ["alex-clemmer"]
->>>>>>> a29f246e
 tags: ["Pulumi-News", "Kubernetes"]
 meta_desc: "Announcing Pulumi Query for Kubernetes, an SDK for programmatically querying cloud resources."
 date: "2019-11-20"
